--- conflicted
+++ resolved
@@ -1,8 +1,4 @@
-<<<<<<< HEAD
 ;;;; jove-lexer.el --- The Jove Mode Lexer -*- lexical-binding: t; -*-
-=======
-;;;; er.el --- The Jove Lexer -*- lexical-binding: t; -*-
->>>>>>> 0f9a820c
 
 ;;; Copyright (C) 2017 John Hooks
 
